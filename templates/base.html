<!DOCTYPE html>
<html lang="en">
  <head>
    <meta charset="utf-8">
<<<<<<< HEAD
    <title>OnaData</title>
    <meta name="description" content="Mobile data collection made easy. formhub is built on a belief that data collection and analysis should be fast, flexible and reliable. And open source, of course.">
=======
    <title>{% block title %}Formhub{% endblock %}</title>
    <meta name="description" content="{% block meta_description %}Mobile data collection made easy. formhub is built on a belief that data collection and analysis should be fast, flexible and reliable. And open source, of course.{% endblock %}">
>>>>>>> fd66e65b
    <meta name="author" content="">
    <meta name="google-site-verification" content="{% block google-site-verification  %}8pAiKPreksD8GiYnSCtWm9QG3i6wyuKg7E2Y95RTzRM{% endblock %}" />


    <!-- Le HTML5 shim, for IE6-8 support of HTML elements -->
    <!--[if lt IE 9]>
      <script src="//html5shim.googlecode.com/svn/trunk/html5.js"></script>
    <![endif]-->

    <!-- Le styles -->
    {% block styles %}

    <link href='//fonts.googleapis.com/css?family=Open+Sans:300italic,400italic,400,300,600,700,800' rel='stylesheet' type='text/css'>
    <link href="//netdna.bootstrapcdn.com/bootstrap/2.3.2/css/bootstrap.min.css" rel="stylesheet">
    <link href="/static/css/screen.css?v=2809679b01" rel="stylesheet">
    <link href="/static/css/ona-screen-overrides.css" rel="stylesheet">
    <link href="//netdna.bootstrapcdn.com/font-awesome/3.0/css/font-awesome.css" rel="stylesheet">
    <!--[if lte IE 8]>
      <link href="//netdna.bootstrapcdn.com/font-awesome/3.0/css/font-awesome-ie7.css" rel="stylesheet">
    <![endif]-->
<<<<<<< HEAD
	<link href="/static/bootstrap/css/bootstrap-responsive.min.css" rel="stylesheet">
    <link href="/static/css/iphone-btn-style.css" rel="stylesheet">

    <!-- Le javascript -->
		<script type="text/javascript" src="{% url "django.views.i18n.javascript_catalog" %}"></script>
    <script src="//cdnjs.cloudflare.com/ajax/libs/jquery/1.10.2/jquery.min.js"></script>
    <script src="//code.jquery.com/jquery-migrate-1.2.1.min.js"></script>
    <script src="/static/js/jquery.tablesorter.min.js"></script>
    <script src="/static/js/application.js?v=201307251039"></script>
    <script src="/static/js/iphone-style-checkboxes.js"></script>

    <script src="/static/bootstrap/js/bootstrap.js"></script>
=======
	  <link href="/static/bootstrap/css/bootstrap-responsive.min.css" rel="stylesheet">
>>>>>>> fd66e65b

    <!-- Le fav and touch icons -->
    <link rel="shortcut icon" type="image/x-icon" href="/static/images/favicon.ico">
    <link rel="apple-touch-icon" href="/static/bootstrap/docs/assets/ico/bootstrap-apple-57x57.png">
    <link rel="apple-touch-icon" sizes="72x72" href="/static/bootstrap/docs/assets/ico/bootstrap-apple-72x72.png">
    <link rel="apple-touch-icon" sizes="114x114" href="/static/bootstrap/docs/assets/ico/bootstrap-apple-114x114.png">

    {% endblock %}

    <!-- spot to insert stuff for google maps -->
    {% block additional-headers %}{% endblock %}


  </head>

  {% block body %}
	{% if not user.is_authenticated %}

	<body style="padding-top: 20px !important">
		{% include "change_language.html"%}
		{% include "home_topbar.html" %}

    {% else %}

    <body class='authenticated'>
		{% include "topbar.html"%}

    {% endif %}

    <div class="container">
      {% block message %}
        {% if message or messages or message_list %}
          {% include "message.html" %}
        {% endif %}
      {% endblock %}
      {% block content %}
        {% if template %}{% include template %}{% endif %}
        {{ content|safe }}
      {% endblock %}
    </div>

    {% include "footer.html" %}
<<<<<<< HEAD
    <script>(function(i,s,o,g,r,a,m){i['GoogleAnalyticsObject']=r;i[r]=i[r]||function(){(i[r].q=i[r].q||[]).push(arguments)},i[r].l=1*newDate();a=s.createElement(o),m=s.getElementsByTagName(o)[0];a.async=1;a.src=g;m.parentNode.insertBefore(a,m)})(window,document,'script','//www.google-analytics.com/analytics.js','ga');ga('create', 'UA-45510928-1', 'ona.io');ga('send', 'pageview');</script>
=======

    {% block javascript %}

    <!-- Le javascript -->
	<script type="text/javascript" src="{% url "django.views.i18n.javascript_catalog" %}"></script>
    <script src="//cdnjs.cloudflare.com/ajax/libs/jquery/1.10.2/jquery.min.js"></script>
    <script src="//cdnjs.cloudflare.com/ajax/libs/jquery-migrate/1.2.1/jquery-migrate.min.js"></script>
    <script src="//cdnjs.cloudflare.com/ajax/libs/jquery.tablesorter/2.13.3/jquery.tablesorter.min.js"></script>
    <script src="//netdna.bootstrapcdn.com/bootstrap/2.3.2/js/bootstrap.js"></script>
    <script src="/static/bootstrap/js/bootstrapx-clickover.js"></script>
    <script src="/static/bootstrap/js/bootstrapx-clickover-btns.js"></script>
     <script src="/static/js/application.js?v=201307251039"></script>

    {% endblock %}

    {% block additional-javascript %}{% endblock %}

    {% block google-analytics %}
    <script type="text/javascript">

      var _gaq = _gaq || [];
      _gaq.push(['_setAccount', 'UA-83697-18']);
      _gaq.push(['_setDomainName', 'formhub.org']);
      _gaq.push(['_trackPageview']);

      (function() {
        var ga = document.createElement('script'); ga.type = 'text/javascript'; ga.async = true;
        ga.src = ('https:' == document.location.protocol ? 'https://ssl' : 'http://www') + '.google-analytics.com/ga.js';
        var s = document.getElementsByTagName('script')[0]; s.parentNode.insertBefore(ga, s);
      })();

    </script>
    {% endblock %}

>>>>>>> fd66e65b
  </body>
  {% endblock %}
</html><|MERGE_RESOLUTION|>--- conflicted
+++ resolved
@@ -2,13 +2,8 @@
 <html lang="en">
   <head>
     <meta charset="utf-8">
-<<<<<<< HEAD
-    <title>OnaData</title>
-    <meta name="description" content="Mobile data collection made easy. formhub is built on a belief that data collection and analysis should be fast, flexible and reliable. And open source, of course.">
-=======
     <title>{% block title %}Formhub{% endblock %}</title>
     <meta name="description" content="{% block meta_description %}Mobile data collection made easy. formhub is built on a belief that data collection and analysis should be fast, flexible and reliable. And open source, of course.{% endblock %}">
->>>>>>> fd66e65b
     <meta name="author" content="">
     <meta name="google-site-verification" content="{% block google-site-verification  %}8pAiKPreksD8GiYnSCtWm9QG3i6wyuKg7E2Y95RTzRM{% endblock %}" />
 
@@ -29,22 +24,7 @@
     <!--[if lte IE 8]>
       <link href="//netdna.bootstrapcdn.com/font-awesome/3.0/css/font-awesome-ie7.css" rel="stylesheet">
     <![endif]-->
-<<<<<<< HEAD
-	<link href="/static/bootstrap/css/bootstrap-responsive.min.css" rel="stylesheet">
-    <link href="/static/css/iphone-btn-style.css" rel="stylesheet">
-
-    <!-- Le javascript -->
-		<script type="text/javascript" src="{% url "django.views.i18n.javascript_catalog" %}"></script>
-    <script src="//cdnjs.cloudflare.com/ajax/libs/jquery/1.10.2/jquery.min.js"></script>
-    <script src="//code.jquery.com/jquery-migrate-1.2.1.min.js"></script>
-    <script src="/static/js/jquery.tablesorter.min.js"></script>
-    <script src="/static/js/application.js?v=201307251039"></script>
-    <script src="/static/js/iphone-style-checkboxes.js"></script>
-
-    <script src="/static/bootstrap/js/bootstrap.js"></script>
-=======
 	  <link href="/static/bootstrap/css/bootstrap-responsive.min.css" rel="stylesheet">
->>>>>>> fd66e65b
 
     <!-- Le fav and touch icons -->
     <link rel="shortcut icon" type="image/x-icon" href="/static/images/favicon.ico">
@@ -87,9 +67,6 @@
     </div>
 
     {% include "footer.html" %}
-<<<<<<< HEAD
-    <script>(function(i,s,o,g,r,a,m){i['GoogleAnalyticsObject']=r;i[r]=i[r]||function(){(i[r].q=i[r].q||[]).push(arguments)},i[r].l=1*newDate();a=s.createElement(o),m=s.getElementsByTagName(o)[0];a.async=1;a.src=g;m.parentNode.insertBefore(a,m)})(window,document,'script','//www.google-analytics.com/analytics.js','ga');ga('create', 'UA-45510928-1', 'ona.io');ga('send', 'pageview');</script>
-=======
 
     {% block javascript %}
 
@@ -124,7 +101,6 @@
     </script>
     {% endblock %}
 
->>>>>>> fd66e65b
   </body>
   {% endblock %}
 </html>