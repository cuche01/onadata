#!/usr/bin/env python
# -*- coding: utf-8 -*-
# vim: ai ts=4 sts=4 et sw=4

import os
<<<<<<< HEAD
import sys
from pymongo import Connection

from custom_settings import *

# set up the Mongo Database
_c = Connection()
MONGO_DB = None
if sys.argv[1]=="test":
    # if we're testing, clear the database out
    # note: this only works when we run the tests at the command line
    _c.drop_database(MONGO["test database name"])
    MONGO_DB = _c[MONGO["test database name"]]
else:
    MONGO_DB = _c[MONGO["database name"]]

=======

PROJECT_ROOT = os.path.dirname(os.path.abspath(__file__))

ADMINS = (
    # ('Your Name', 'your_email@domain.com'),
)
>>>>>>> c1ba9494
MANAGERS = ADMINS

# http://en.wikipedia.org/wiki/List_of_tz_zones_by_name
TIME_ZONE = 'America/Chicago'

LANGUAGE_CODE = 'en-us'
SITE_ID = 1
USE_I18N = True
USE_L10N = True

ADMIN_MEDIA_PREFIX = '/media/'

# settings for user authentication
LOGIN_URL = '/login/'
LOGIN_REDIRECT_URL = '/'

# user registration settings
ACCOUNT_ACTIVATION_DAYS = 1

# Make this unique, and don't share it with anybody.
SECRET_KEY = 'f6h^bz8&0+ad@+qsntr)_onhx2(y^^u%$434byw3l^q!*n078v'

TEMPLATE_LOADERS = (
    'django.template.loaders.filesystem.Loader',
    'django.template.loaders.app_directories.Loader',
)

MIDDLEWARE_CLASSES = (
    'django.middleware.common.CommonMiddleware',
    'django.contrib.sessions.middleware.SessionMiddleware',
    'django.middleware.csrf.CsrfViewMiddleware',
    'django.contrib.auth.middleware.AuthenticationMiddleware',
    'django.contrib.messages.middleware.MessageMiddleware',
)

ROOT_URLCONF = 'nmis.urls'

TEMPLATE_DIRS = (
    os.path.join(PROJECT_ROOT, "base_templates/" )
)

INSTALLED_APPS = (
    'django.contrib.auth',
    'django.contrib.contenttypes',
    'django.contrib.sessions',
    'django.contrib.sites',
    'django.contrib.messages',
    'django.contrib.admin',
    'south',
    'registration',
    'json2xform',
    'odk_dropbox',
    'phone_manager',
)

MEDIA_URL   = 'http://localhost/site_media/'
MEDIA_ROOT  = os.path.join(PROJECT_ROOT, 'site_media/')

DATABASES = {
    'default': {
        'ENGINE': 'django.db.backends.sqlite3',
        'NAME': 'db.sqlite3',
    },
    'mongodb': {
        'ENGINE': 'django_mongokit.mongodb',
        'NAME': 'odk',
    },
}


SOUTH_IGNORE_DATABASES = ['mongodb']

DEBUG = False
TEMPLATE_DEBUG = DEBUG

# SEARCH ENGINE settings
HAYSTACK_SITECONF = 'search_sites'
HAYSTACK_SEARCH_ENGINE = 'whoosh'
HAYSTACK_WHOOSH_PATH = os.path.join(PROJECT_ROOT, 'search_index')
HAYSTACK_INCLUDE_SPELLING = True

try:
    import custom_settings
except ImportError:
    pass<|MERGE_RESOLUTION|>--- conflicted
+++ resolved
@@ -2,12 +2,10 @@
 # -*- coding: utf-8 -*-
 # vim: ai ts=4 sts=4 et sw=4
 
-import os
-<<<<<<< HEAD
+from custom_settings import *
+
 import sys
 from pymongo import Connection
-
-from custom_settings import *
 
 # set up the Mongo Database
 _c = Connection()
@@ -19,16 +17,6 @@
     MONGO_DB = _c[MONGO["test database name"]]
 else:
     MONGO_DB = _c[MONGO["database name"]]
-
-=======
-
-PROJECT_ROOT = os.path.dirname(os.path.abspath(__file__))
-
-ADMINS = (
-    # ('Your Name', 'your_email@domain.com'),
-)
->>>>>>> c1ba9494
-MANAGERS = ADMINS
 
 # http://en.wikipedia.org/wiki/List_of_tz_zones_by_name
 TIME_ZONE = 'America/Chicago'
@@ -83,33 +71,8 @@
     'phone_manager',
 )
 
-MEDIA_URL   = 'http://localhost/site_media/'
-MEDIA_ROOT  = os.path.join(PROJECT_ROOT, 'site_media/')
-
-DATABASES = {
-    'default': {
-        'ENGINE': 'django.db.backends.sqlite3',
-        'NAME': 'db.sqlite3',
-    },
-    'mongodb': {
-        'ENGINE': 'django_mongokit.mongodb',
-        'NAME': 'odk',
-    },
-}
-
-
-SOUTH_IGNORE_DATABASES = ['mongodb']
-
-DEBUG = False
-TEMPLATE_DEBUG = DEBUG
-
 # SEARCH ENGINE settings
 HAYSTACK_SITECONF = 'search_sites'
 HAYSTACK_SEARCH_ENGINE = 'whoosh'
 HAYSTACK_WHOOSH_PATH = os.path.join(PROJECT_ROOT, 'search_index')
-HAYSTACK_INCLUDE_SPELLING = True
-
-try:
-    import custom_settings
-except ImportError:
-    pass+HAYSTACK_INCLUDE_SPELLING = True