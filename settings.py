--- conflicted
+++ resolved
@@ -65,9 +65,6 @@
     'django.contrib.messages',
     'django.contrib.admin',
     'south',
-<<<<<<< HEAD
-)
-=======
     'registration',
 
     'pyxform',
@@ -84,5 +81,4 @@
 HAYSTACK_SITECONF = 'search_sites'
 HAYSTACK_SEARCH_ENGINE = 'whoosh'
 HAYSTACK_WHOOSH_PATH = os.path.join(PROJECT_ROOT, 'search_index')
-HAYSTACK_INCLUDE_SPELLING = True
->>>>>>> fabf40b0
+HAYSTACK_INCLUDE_SPELLING = True