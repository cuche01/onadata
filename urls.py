from django.conf.urls.defaults import *

from django.contrib import admin
admin.autodiscover()

from settings import MEDIA_ROOT
from xform_manager import views as xform_manager_views
OPT_GROUP_REGEX = "((?P<group_name>[^/]+)/)?"

urlpatterns = patterns('',
    url(r'^$', 'parsed_xforms.views.homepage', name='site-homepage'),

    (r'^phone_manager/', include('nmis.phone_manager.urls')),
<<<<<<< HEAD
    (r'', include('nmis.xform_manager.urls')),

=======
    
>>>>>>> 69d1aadd
    (r'^admin/', include(admin.site.urls)),
    (r'^accounts/', include('registration.urls')),
    # static serve site media / only for development
    (r'^site-media/(?P<path>.+)$', 'django.views.static.serve', {'document_root' : MEDIA_ROOT}),
    (r'^xforms/', include('parsed_xforms.urls')),
    (r'^xforms/quality_reviews/', include('submission_qr.urls')),

    #including direct link to urls for odk access.
    url(r"^%sformList$" % OPT_GROUP_REGEX, xform_manager_views.formList),
    url(r"^%ssubmission$" % OPT_GROUP_REGEX, xform_manager_views.submission),
    (r'^xform_manager/', include('nmis.xform_manager.urls')),
)<|MERGE_RESOLUTION|>--- conflicted
+++ resolved
@@ -11,12 +11,6 @@
     url(r'^$', 'parsed_xforms.views.homepage', name='site-homepage'),
 
     (r'^phone_manager/', include('nmis.phone_manager.urls')),
-<<<<<<< HEAD
-    (r'', include('nmis.xform_manager.urls')),
-
-=======
-    
->>>>>>> 69d1aadd
     (r'^admin/', include(admin.site.urls)),
     (r'^accounts/', include('registration.urls')),
     # static serve site media / only for development
