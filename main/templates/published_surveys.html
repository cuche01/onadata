--- conflicted
+++ resolved
@@ -40,18 +40,12 @@
         </td>
         <td>
           {% if xform.submission_count %}
-<<<<<<< HEAD
-          <a href="{% url odk_viewer.views.csv_export user.username xform.id_string %}"><button class="btn small">csv</button></a>
-          <a href="{% url odk_viewer.views.xls_export user.username xform.id_string %}"><button class="btn small">xls</button></a>
-=======
-          <a href="{% url odk_viewer.views.csv_export xform.id_string %}">csv</a>,
-          <a href="{% url odk_viewer.views.xls_export xform.id_string %}">xls</a>,
+              <a href="{% url odk_viewer.views.csv_export user.username xform.id_string %}"><button class="btn small">csv</button></a>
+              <a href="{% url odk_viewer.views.xls_export user.username xform.id_string %}"><button class="btn small">xls</button></a>
               {% if xform.data_dictionary.has_surveys_with_geopoints %}
-              <a href="{% url odk_viewer.views.kml_export xform.id_string %}">kml</a>
+              <a href="{% url odk_viewer.views.kml_export user.username xform.id_string %}"><button class="btn small">kml</button></a>
               {% endif %}
->>>>>>> 3a98b38f
           {% endif %}
-	  
         </td>
         <td>
           {% if xform.data_dictionary.has_surveys_with_geopoints %}
