{% extends 'base.html' %}
{% load humanize %}

{% block content %}
    <br/>
    <h1>Welcome to formhub! <small>&nbsp;The hub for your mobile data collection needs</small></h1>


<div class="row">
<<<<<<< HEAD
  <div class="span4">
=======
  <div class="span5">
>>>>>>> 6e11b04d
<p>
<em>
formhub is a <strong>free</strong> hosted service that makes data collection <strong>simple</strong> and <strong> collaborative</strong></em>.
</p>
<p>
  <strong>Simple.</strong> All you need to get started is an <a href="/accounts/register/">account</a> on formhub and the ability to author .xls files. Absolutely no technical setup required.
</p>
<p>
<strong>Collaborative.</strong> Share your data collection forms in <a href="/syntax">Excel</a>.  <a href="/forms">Find</a>, grab and modify other <a href='/forms/'>peoples' forms</a> and quickly deploy it. Publish gathered data to share it with others via Excel, CSV, KML or an interactive map.
</p>
<p>
<strong>Mobile.</strong>
  formhub works seemlessly with <a href="http://www.opendatakit.org">ODK Collect</a> a robust and proven data collection platform for Android.  
</p>
<p>
For more info please read <a href="http://blog.formhub.org/2011/12/05/data-gatherers-of-the-world-unite/">here</a>.
</p>
<p><b>Not registered?</b></p>
<p style="font-size:larger">
 <a href="/accounts/register/"><button class="btn btn-primary">Create Account &raquo;</button></a>
</p>
  </div>
 
<<<<<<< HEAD
 <div class="span8">
=======
 <div class="span7">
>>>>>>> 6e11b04d
   <p><img src="/static/tutorial/submitted_data.png" width=100%></p>
   <br/>
   <br/>
   <div class="row" style="float:right">
     <div class="span2">
       <h1 class="short">{{ num_forms|intcomma }}</h1>
     </div>
     <div class="span2">
       <h1 class="short">{{ num_shared_forms|intcomma }}</h1>
     </div>
     <div class="span2">
       <h1 class="short">{{ num_users|intcomma }}</h1>
     </div>
   </div>
   <div class="row" style="float:right">
     <div class="span2">
       <h1><small>forms submitted</small></h1>
     </div>
     <div class="span2">
       <h1><small>shared forms</small></h1>
     </div>
     <div class="span2">
       <h1><small>formhubbers!</small></h1>
     </div>
   </div>
   </div>
 </div>
</div>
{% endblock %}
<|MERGE_RESOLUTION|>--- conflicted
+++ resolved
@@ -7,11 +7,7 @@
 
 
 <div class="row">
-<<<<<<< HEAD
-  <div class="span4">
-=======
   <div class="span5">
->>>>>>> 6e11b04d
 <p>
 <em>
 formhub is a <strong>free</strong> hosted service that makes data collection <strong>simple</strong> and <strong> collaborative</strong></em>.
@@ -35,16 +31,12 @@
 </p>
   </div>
  
-<<<<<<< HEAD
- <div class="span8">
-=======
  <div class="span7">
->>>>>>> 6e11b04d
    <p><img src="/static/tutorial/submitted_data.png" width=100%></p>
    <br/>
    <br/>
    <div class="row" style="float:right">
-     <div class="span2">
+     <div class="span3">
        <h1 class="short">{{ num_forms|intcomma }}</h1>
      </div>
      <div class="span2">
@@ -55,7 +47,7 @@
      </div>
    </div>
    <div class="row" style="float:right">
-     <div class="span2">
+     <div class="span3">
        <h1><small>forms submitted</small></h1>
      </div>
      <div class="span2">
