from django.conf import settings
import os
from test_base import MainTestCase
from main.views import show, form_photos, update_xform, profile, enketo_preview
from django.core.urlresolvers import reverse
from odk_logger.models import XForm
from odk_logger.views import download_xlsform, download_jsonform,\
    download_xform, delete_xform
from odk_viewer.views import export_list, map_view
from utils.user_auth import http_auth_string
from odk_viewer.models import ParsedInstance
from main.models import MetaData


class TestFormShow(MainTestCase):

    def setUp(self):
        MainTestCase.setUp(self)
        self._create_user_and_login()
        self._publish_transportation_form()
        self.url = reverse(show, kwargs={
            'username': self.user.username,
            'id_string': self.xform.id_string
        })

    def test_show_form_name(self):
        response = self.client.get(self.url)
        self.assertEqual(response.status_code, 200)
        self.assertContains(response, self.xform.id_string)

    def test_hide_from_anon(self):
        response = self.anon.get(self.url)
        self.assertEqual(response.status_code, 302)

    def test_hide_from_not_user(self):
        self._create_user_and_login("jo")
        response = self.client.get(self.url)
        self.assertEqual(response.status_code, 302)

    def test_show_to_anon_if_public(self):
        self.xform.shared = True
        self.xform.save()
        response = self.anon.get(self.url)
        self.assertEqual(response.status_code, 200)

    def test_dl_xlsx_xlsform(self):
        self._publish_xlsx_file()
        response = self.client.get(reverse(download_xlsform, kwargs={
            'username': self.user.username,
            'id_string': 'exp_one'
        }))
        self.assertEqual(response.status_code, 200)
        self.assertEqual(
            response['Content-Disposition'],
            "attachment; filename=exp_one.xlsx")

    def test_dl_xls_to_anon_if_public(self):
        self.xform.shared = True
        self.xform.save()
        response = self.anon.get(reverse(download_xlsform, kwargs={
            'username': self.user.username,
            'id_string': self.xform.id_string
        }))
        self.assertEqual(response.status_code, 200)

    def test_dl_xls_for_basic_auth(self):
        extra = {
            'HTTP_AUTHORIZATION': http_auth_string(self.login_username,
                self.login_password)
        }
        response = self.anon.get(reverse(download_xlsform, kwargs={
            'username': self.user.username,
            'id_string': self.xform.id_string
        }), **extra)
        self.assertEqual(response.status_code, 200)

    def test_dl_json_to_anon_if_public(self):
        self.xform.shared = True
        self.xform.save()
        response = self.anon.get(reverse(download_jsonform, kwargs={
            'username': self.user.username,
            'id_string': self.xform.id_string
        }))
        self.assertEqual(response.status_code, 200)

    def test_dl_jsonp_to_anon_if_public(self):
        self.xform.shared = True
        self.xform.save()
        callback = 'jsonpCallback'
        response = self.anon.get(reverse(download_jsonform, kwargs={
            'username': self.user.username,
            'id_string': self.xform.id_string
        }), {'callback': callback})
        self.assertEqual(response.status_code, 200)
        self.assertEqual(response.content.startswith(callback + '('), True)
        self.assertEqual(response.content.endswith(')'), True)

    def test_dl_json_for_basic_auth(self):
        extra = {
            'HTTP_AUTHORIZATION': http_auth_string(self.login_username,
                self.login_password)
        }
        response = self.anon.get(reverse(download_jsonform, kwargs={
            'username': self.user.username,
            'id_string': self.xform.id_string
        }), **extra)
        self.assertEqual(response.status_code, 200)

    def test_dl_json_for_cors_options(self):
        response = self.anon.options(reverse(download_jsonform, kwargs={
            'username': self.user.username,
            'id_string': self.xform.id_string
        }))
        allowed_headers = ['Accept', 'Origin', 'X-Requested-With',
                           'Authorization']
        provided_headers = [h.strip() for h in
                           response['Access-Control-Allow-Headers'].split(',')]
        self.assertListEqual(allowed_headers, provided_headers)
        self.assertEqual(response['Access-Control-Allow-Methods'], 'GET')
        self.assertEqual(response['Access-Control-Allow-Origin'], '*')

    def test_dl_xform_to_anon_if_public(self):
        self.xform.shared = True
        self.xform.save()
        response = self.anon.get(reverse(download_xform, kwargs={
            'username': self.user.username,
            'id_string': self.xform.id_string
        }))
        self.assertEqual(response.status_code, 200)

    def test_dl_xform_for_basic_auth(self):
        extra = {
            'HTTP_AUTHORIZATION': http_auth_string(self.login_username,
                self.login_password)
        }
        response = self.anon.get(reverse(download_xform, kwargs={
            'username': self.user.username,
            'id_string': self.xform.id_string
        }), **extra)
        self.assertEqual(response.status_code, 200)

    def test_show_private_if_shared_but_not_data(self):
        self.xform.shared = True
        self.xform.save()
        response = self.anon.get(self.url)
        self.assertContains(response, 'PRIVATE')

    def test_show_link_if_shared_and_data(self):
        self.xform.shared = True
        self.xform.shared_data = True
        self.xform.save()
        self._submit_transport_instance()
        response = self.anon.get(self.url)
        self.assertContains(response, reverse(export_list, kwargs={
            'username': self.user.username,
            'id_string': self.xform.id_string,
            'export_type': 'csv'
        }))

    def test_show_link_if_owner(self):
        self._submit_transport_instance()
        response = self.client.get(self.url)
        self.assertContains(response, reverse(export_list, kwargs={
            'username': self.user.username,
            'id_string': self.xform.id_string,
            'export_type': 'csv'
        }))
        self.assertContains(response, reverse(export_list, kwargs={
            'username': self.user.username,
            'id_string': self.xform.id_string,
            'export_type': 'xls'
        }))
        self.assertNotContains(response, reverse(map_view, kwargs={
            'username': self.user.username,
            'id_string': self.xform.id_string
        }))

        # check that a form with geopoints has the map url
        response = self._publish_xls_file(
            os.path.join(
                os.path.dirname(__file__), "fixtures", "gps", "gps.xls"))
        self.assertEqual(response.status_code, 200)
        self.xform = XForm.objects.latest('date_created')

        show_url = reverse(show, kwargs={
            'username': self.user.username,
            'id_string': self.xform.id_string
        })
        map_url = reverse(map_view, kwargs={
            'username': self.user.username,
            'id_string': self.xform.id_string
        })
        response = self.client.get(show_url)
        # check that map url doesnt show before we have submissions
        self.assertNotContains(response, map_url)

        # make a submission
        self._make_submission(
            os.path.join(
                os.path.dirname(__file__), "fixtures", "gps", "instances", "gps_1980-01-23_20-52-08.xml")
        )
        self.assertEqual(self.response.status_code, 201)

        # get new show view
        response = self.client.get(show_url)
        self.assertContains(response, map_url)

    def test_user_sees_edit_btn(self):
        response = self.client.get(self.url)
        self.assertContains(response, 'edit</a>')

    def test_user_sees_settings(self):
        response = self.client.get(self.url)
        self.assertContains(response, 'Settings')

    def test_anon_no_edit_btn(self):
        self.xform.shared = True
        self.xform.save()
        response = self.anon.get(self.url)
        self.assertNotContains(response, 'edit</a>')

    def test_anon_no_toggle_data_share_btn(self):
        self.xform.shared = True
        self.xform.save()
        response = self.anon.get(self.url)
        self.assertNotContains(response, 'PUBLIC</a>')
        self.assertNotContains(response, 'PRIVATE</a>')

    def test_show_add_sourc_doc_if_owner(self):
        response = self.client.get(self.url)
        self.assertContains(response, 'Source document:')

    def test_show_add_supporting_docs_if_owner(self):
        response = self.client.get(self.url)
        self.assertContains(response, 'Supporting document:')

    def test_show_add_supporting_media_if_owner(self):
        response = self.client.get(self.url)
        self.assertContains(response, 'Media upload:')

    def test_show_add_mapbox_layer_if_owner(self):
        response = self.client.get(self.url)
        self.assertContains(response, 'JSONP url:')

    def test_hide_add_supporting_docs_if_not_owner(self):
        self.xform.shared = True
        self.xform.save()
        response = self.anon.get(self.url)
        self.assertNotContains(response, 'Upload')

    def test_load_photo_page(self):
        response = self.client.get(reverse(form_photos, kwargs={
            'username': self.user.username,
            'id_string': self.xform.id_string}))
        self.assertEqual(response.status_code, 200)

    def test_load_from_uuid(self):
        self.xform = XForm.objects.get(pk=self.xform.id)
        response = self.client.get(reverse(show, kwargs={
            'uuid': self.xform.uuid}))
        self.assertEqual(response.status_code, 302)
        self.assertEqual(response['Location'],
                '%s%s' % (self.base_url, self.url))

    def test_xls_replace_markup(self):
        """
        Check that update form is only shown when there are no submissions and the user is the owner
        """
        # when we have 0 submissions, update markup exists
        self.xform.shared = True
        self.xform.save()
        dashboard_url = reverse(profile, kwargs={
            'username': 'bob'
        })
        response = self.client.get(dashboard_url)
        self.assertContains(response, 'href="#replace-transportation_2011_07_25"')
        # a non owner can't see the markup
        response = self.anon.get(self.url)
        self.assertNotContains(response, 'href="#replace-transportation_2011_07_25"')
        # when we have a submission, we cant update the xls form
        self._submit_transport_instance()
        response = self.client.get(dashboard_url)
        self.assertNotContains(response, 'href="#replace-transportation_2011_07_25"')

    def test_non_owner_cannot_replace_form(self):
        """
        Test that a non owner cannot replace a shared xls form
        """
        xform_update_url = reverse(update_xform, kwargs={
            'username': self.user.username,
            'id_string': self.xform.id_string
        })
        self.xform.shared = True
        self.xform.save()
        # create and login another user
        self._create_user_and_login('peter', 'peter')
        response = self.client.post(xform_update_url)
        # since we are logged in, we'll be re-directed to our profile page
        self.assertRedirects(response, self.base_url,
            status_code=302, target_status_code=302)

    def test_replace_xform(self):
        xform_update_url = reverse(update_xform, kwargs={
            'username': self.user.username,
            'id_string': self.xform.id_string
        })
        count = XForm.objects.count()
        xls_path = os.path.join(self.this_directory, "fixtures",
            "transportation", "transportation_updated.xls")
        with open(xls_path, "r") as xls_file:
            post_data = {'xls_file': xls_file}
            response = self.client.post(xform_update_url, post_data)
        self.assertEqual(XForm.objects.count(), count)
        self.xform = XForm.objects.order_by('id').reverse()[0]
        data_dictionary = self.xform.data_dictionary()
        # look for the preferred_means question which is only in the updated xls
        is_updated_form = len([e.name for e in data_dictionary.survey_elements
                                 if e.name == u'preferred_means']) > 0
        self.assertTrue(is_updated_form)

    def test_xform_delete(self):
        id_string = self.xform.id_string
        form_exists = XForm.objects.filter(user=self.user,
            id_string = id_string).count() == 1
        self.assertTrue(form_exists)
        xform_delete_url = reverse(delete_xform, kwargs={
            'username': self.user.username,
            'id_string': id_string
        })
        self.client.post(xform_delete_url)
        form_deleted = XForm.objects.filter(user=self.user,
            id_string = id_string).count() == 0
        self.assertTrue(form_deleted)

    def test_non_owner_cant_delete_xform(self):
        id_string = self.xform.id_string
        form_exists = XForm.objects.filter(user=self.user,
            id_string = id_string).count() == 1
        self.assertTrue(form_exists)
        xform_delete_url = reverse(delete_xform, kwargs={
            'username': self.user.username,
            'id_string': id_string
        })
        # save current user before we re-assign
        bob = self.user
        self._create_user_and_login('alice', 'alice')
        self.client.post(xform_delete_url)
        form_deleted = XForm.objects.filter(user=bob,
            id_string = id_string).count() == 0
        self.assertFalse(form_deleted)

    def test_xform_delete_cascades_mongo_instances(self):
        initial_mongo_count = ParsedInstance.query_mongo(
            self.user.username, self.xform.id_string, '{}', '[]', '{}',
            count=True)[0]["count"]
        # submit instance
        for i in range(len(self.surveys)):
            self._submit_transport_instance(i)
        # check mongo record exists
        mongo_count = ParsedInstance.query_mongo(
            self.user.username, self.xform.id_string, '{}', '[]', '{}',
            count=True)[0]["count"]
        self.assertEqual(mongo_count, initial_mongo_count + len(self.surveys))
        # delete form
        xform_delete_url = reverse(delete_xform, kwargs={
            'username': self.user.username,
            'id_string': self.xform.id_string
        })
        self.client.post(xform_delete_url)
        mongo_count = ParsedInstance.query_mongo(
            self.user.username, self.xform.id_string, '{}', '[]', '{}',
            count=True)[0]["count"]
        self.assertEqual(mongo_count, initial_mongo_count)

    def test_enketo_preview(self):
        url = reverse(
            enketo_preview, kwargs={'username': self.user.username,
                                    'id_string': self.xform.id_string})
        response = self.client.get(url)
        self.assertEqual(response.status_code, 302)

<<<<<<< HEAD
    def test_enketo_preview_works_on_shared_forms(self):
        self.xform.shared = True
        self.xform.save()
        url = reverse(
            enketo_preview, kwargs={'username': self.user.username,
                                    'id_string': self.xform.id_string})
        response = self.anon.get(url)
        self.assertEqual(response.status_code, 302)
=======
    def test_form_urls_case_insensitive(self):
        url = reverse(show, kwargs={
            'username': self.user.username.upper(),
            'id_string': self.xform.id_string.upper()
        })
        response = self.client.get(url)
        self.assertEqual(response.status_code, 200)
>>>>>>> e238e15e
<|MERGE_RESOLUTION|>--- conflicted
+++ resolved
@@ -379,7 +379,6 @@
         response = self.client.get(url)
         self.assertEqual(response.status_code, 302)
 
-<<<<<<< HEAD
     def test_enketo_preview_works_on_shared_forms(self):
         self.xform.shared = True
         self.xform.save()
@@ -388,12 +387,11 @@
                                     'id_string': self.xform.id_string})
         response = self.anon.get(url)
         self.assertEqual(response.status_code, 302)
-=======
+
     def test_form_urls_case_insensitive(self):
         url = reverse(show, kwargs={
             'username': self.user.username.upper(),
             'id_string': self.xform.id_string.upper()
         })
         response = self.client.get(url)
-        self.assertEqual(response.status_code, 200)
->>>>>>> e238e15e
+        self.assertEqual(response.status_code, 200)