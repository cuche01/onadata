--- conflicted
+++ resolved
@@ -15,7 +15,8 @@
 
 
 def facilities_for_site(request, site_id):
-<<<<<<< HEAD
+    #    lga = LGA.objects.get(slug=site_id)
+    #    return HttpResponse(json.dumps(Facility.get_latest_data_by_lga(lga)))
     sample_data = [
         {'uid': 1,
         'name': 'Some name',
@@ -31,12 +32,6 @@
         'latlng': [12.45, 42.34]}
     ]
     return HttpResponse(json.dumps(sample_data))
-#    context = RequestContext(request)
-#    lga = LGA.objects.get(slug=site_id)
-#    return HttpResponse(json.dumps(Facility.get_latest_data_by_lga(lga)))
-=======
-    lga = LGA.objects.get(slug=site_id)
-    return HttpResponse(json.dumps(Facility.get_latest_data_by_lga(lga)))
 
 
 def facility(request, facility_id):
@@ -45,5 +40,4 @@
     """
     facility = Facility.objects.get(id=facility_id)
     text = json.dumps(facility.get_latest_data(), indent=4, sort_keys=True)
-    return HttpResponse(text)
->>>>>>> 95bf445f
+    return HttpResponse(text)