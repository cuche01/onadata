import mimetypes
import os
import requests
import logging

from contextlib import closing
from django.db.models.signals import post_save, post_delete
from django.contrib.contenttypes.fields import GenericForeignKey
from django.contrib.contenttypes.models import ContentType
from django.core.exceptions import ValidationError
from django.core.files.temp import NamedTemporaryFile
from django.core.files.uploadedfile import InMemoryUploadedFile
from django.core.validators import URLValidator
from django.db import models, IntegrityError
from django.conf import settings
from hashlib import md5

from onadata.libs.utils.cache_tools import safe_delete, XFORM_METADATA_CACHE
from onadata.libs.utils.common_tags import TEXTIT

CHUNK_SIZE = 1024
INSTANCE_MODEL_NAME = "instance"
PROJECT_MODEL_NAME = "project"
XFORM_MODEL_NAME = "xform"


urlvalidate = URLValidator()

ANONYMOUS_USERNAME = "anonymous"


def is_valid_url(uri):
    try:
        urlvalidate(uri)
    except ValidationError:
        return False

    return True


def upload_to(instance, filename):
<<<<<<< HEAD
    username_or_anonymous = (
        instance.content_object.user.username
        if instance.content_object.user else ANONYMOUS_USERNAME)

    if instance.data_type == 'media':
        return os.path.join(
            username_or_anonymous,
            'formid-media',
            filename
        )
    return os.path.join(
        username_or_anonymous,
        'docs',
        filename
    )
=======
    username = None

    if instance.content_object.user is None and \
            instance.content_type.model == INSTANCE_MODEL_NAME:
        username = instance.content_object.xform.user.username
    else:
        username = instance.content_object.user.username

    if instance.data_type == 'media':
        return os.path.join(username, 'formid-media', filename)

    return os.path.join(username, 'docs', filename)
>>>>>>> 84c1b2b2


def save_metadata(metadata_obj):
    try:
        metadata_obj.save()
    except IntegrityError:
        logging.exception("MetaData object '%s' already exists" % metadata_obj)

    return metadata_obj


def get_default_content_type():
    content_object, created = ContentType.objects.get_or_create(
        app_label="logger", model=XFORM_MODEL_NAME)

    return content_object.id


def unique_type_for_form(content_object,
                         data_type,
                         data_value=None,
                         data_file=None):
    """
    Ensure that each metadata object has unique xform and data_type fields

    return the metadata object
    """
    defaults = {'data_value': data_value} if data_value else {}
    content_type = ContentType.objects.get_for_model(content_object)

    result, created = MetaData.objects.update_or_create(
        object_id=content_object.id, content_type=content_type,
        data_type=data_type, defaults=defaults)

    if data_file:
        if result.data_value is None or result.data_value == '':
            result.data_value = data_file.name
        result.data_file = data_file
        result.data_file_type = data_file.content_type
        result = save_metadata(result)
    return result


def type_for_form(content_object, data_type):
    content_type = ContentType.objects.get_for_model(content_object)
    return MetaData.objects.filter(object_id=content_object.id,
                                   content_type=content_type,
                                   data_type=data_type)


def create_media(media):
    """Download media link"""
    if is_valid_url(media.data_value):
        filename = media.data_value.split('/')[-1]
        data_file = NamedTemporaryFile()
        content_type = mimetypes.guess_type(filename)
        with closing(requests.get(media.data_value, stream=True)) as r:
            for chunk in r.iter_content(chunk_size=CHUNK_SIZE):
                if chunk:
                    data_file.write(chunk)
        data_file.seek(os.SEEK_SET, os.SEEK_END)
        size = os.path.getsize(data_file.name)
        data_file.seek(os.SEEK_SET)
        media.data_value = filename
        media.data_file = InMemoryUploadedFile(
            data_file, 'data_file', filename, content_type,
            size, charset=None)

        return media

    return None


def media_resources(media_list, download=False):
    """List of MetaData objects of type media

    @param media_list - list of MetaData objects of type `media`
    @param download - boolean, when True downloads media files when
    media.data_value is a valid url

    return a list of MetaData objects

    """
    data = []
    for media in media_list:
        if media.data_file.name == '' and download:
            media = create_media(media)

            if media:
                data.append(media)
        else:
            data.append(media)

    return data


class MetaData(models.Model):
    data_type = models.CharField(max_length=255)
    data_value = models.CharField(max_length=255)
    data_file = models.FileField(upload_to=upload_to, blank=True, null=True)
    data_file_type = models.CharField(max_length=255, blank=True, null=True)
    file_hash = models.CharField(max_length=50, blank=True, null=True)
    date_created = models.DateTimeField(null=True, auto_now_add=True)
    date_modified = models.DateTimeField(null=True, auto_now=True)
    deleted_at = models.DateTimeField(null=True, default=None)
    content_type = models.ForeignKey(ContentType, on_delete=models.CASCADE,
                                     default=get_default_content_type)
    object_id = models.PositiveIntegerField(null=True, blank=True)
    content_object = GenericForeignKey('content_type', 'object_id')

    objects = models.Manager()

    class Meta:
        app_label = 'main'
        unique_together = ('object_id', 'data_type', 'data_value',
                           'content_type')

    def save(self, *args, **kwargs):
        self._set_hash()
        super(MetaData, self).save(*args, **kwargs)

    @property
    def hash(self):
        if self.file_hash is not None and self.file_hash != '':
            return self.file_hash
        else:
            return self._set_hash()

    def _set_hash(self):
        if not self.data_file:
            return None

        file_exists = self.data_file.storage.exists(self.data_file.name)

        if (file_exists and self.data_file.name != '') \
                or (not file_exists and self.data_file):
            try:
                self.data_file.seek(os.SEEK_SET)
            except IOError:
                return u''
            else:
                self.file_hash = u'md5:%s' \
                    % md5(self.data_file.read()).hexdigest()

                return self.file_hash

        return u''

    @staticmethod
    def public_link(content_object, data_value=None):
        data_type = 'public_link'
        if data_value is False:
            data_value = 'False'
        metadata = unique_type_for_form(content_object, data_type, data_value)
        # make text field a boolean
        if metadata.data_value == 'True':
            return True
        else:
            return False

    @staticmethod
    def enketo_url(content_object, data_value=None):
        data_type = 'enketo_url'
        return unique_type_for_form(content_object, data_type, data_value)

    @staticmethod
    def enketo_preview_url(content_object, data_value=None):
        data_type = 'enketo_preview_url'
        return unique_type_for_form(content_object, data_type, data_value)

    @staticmethod
    def form_license(content_object, data_value=None):
        data_type = 'form_license'
        return unique_type_for_form(content_object, data_type, data_value)

    @staticmethod
    def data_license(content_object, data_value=None):
        data_type = 'data_license'
        return unique_type_for_form(content_object, data_type, data_value)

    @staticmethod
    def source(content_object, data_value=None, data_file=None):
        data_type = 'source'
        return unique_type_for_form(
            content_object, data_type, data_value, data_file)

    @staticmethod
    def supporting_docs(content_object, data_file=None):
        data_type = 'supporting_doc'
        if data_file:
            content_type = ContentType.objects.get_for_model(content_object)

            doc, created = MetaData.objects.update_or_create(
                data_type=data_type,
                content_type=content_type,
                object_id=content_object.id,
                data_value=data_file.name,
                defaults={
                    'data_file': data_file,
                    'data_file_type': data_file.content_type
                })

        return type_for_form(content_object, data_type)

    @staticmethod
    def media_upload(content_object, data_file=None, download=False):
        data_type = 'media'
        if data_file:
            allowed_types = settings.SUPPORTED_MEDIA_UPLOAD_TYPES
            data_content_type = data_file.content_type \
                if data_file.content_type in allowed_types else \
                mimetypes.guess_type(data_file.name)[0]

            if data_content_type in allowed_types:
                content_type = ContentType.objects.get_for_model(
                    content_object)

                media, created = MetaData.objects.update_or_create(
                    data_type=data_type,
                    content_type=content_type,
                    object_id=content_object.id,
                    data_value=data_file.name,
                    defaults={
                        'data_file': data_file,
                        'data_file_type': data_content_type
                    })
        return media_resources(
            type_for_form(content_object, data_type), download)

    @staticmethod
    def media_add_uri(content_object, uri):
        """Add a uri as a media resource"""
        data_type = 'media'

        if is_valid_url(uri):
            media, created = MetaData.objects.update_or_create(
                data_type=data_type,
                data_value=uri,
                defaults={
                    'content_object': content_object,
                })

    @staticmethod
    def mapbox_layer_upload(content_object, data=None):
        data_type = 'mapbox_layer'
        if data and not MetaData.objects.filter(object_id=content_object.id,
                                                data_type='mapbox_layer'):
            s = ''
            for key in data:
                s = s + data[key] + '||'

            content_type = ContentType.objects.get_for_model(content_object)
            mapbox_layer = MetaData(data_type=data_type,
                                    content_type=content_type,
                                    object_id=content_object.id,
                                    data_value=s)
            mapbox_layer.save()
        if type_for_form(content_object, data_type):
            values = type_for_form(
                content_object, data_type)[0].data_value.split('||')
            data_values = {}
            data_values['map_name'] = values[0]
            data_values['link'] = values[1]
            data_values['attribution'] = values[2]
            data_values['id'] = type_for_form(content_object, data_type)[0].id
            return data_values
        else:
            return None

    @staticmethod
    def external_export(content_object, data_value=None):
        data_type = 'external_export'

        if data_value:
            content_type = ContentType.objects.get_for_model(content_object)
            result = MetaData(data_type=data_type,
                              content_type=content_type,
                              object_id=content_object.id,
                              data_value=data_value)
            result.save()
            return result

        return MetaData.objects.filter(
            object_id=content_object.id, data_type=data_type).order_by('-id')

    @property
    def external_export_url(self):
        parts = self.data_value.split('|')

        return parts[1] if len(parts) > 1 else None

    @property
    def external_export_name(self):
        parts = self.data_value.split('|')

        return parts[0] if len(parts) > 1 else None

    @property
    def external_export_template(self):
        parts = self.data_value.split('|')

        return parts[1].replace('xls', 'templates') if len(parts) > 1 else None

    @staticmethod
    def textit(content_object, data_value=None):
        """Add a textit auth token flow uuid and default contact uuid"""
        data_type = TEXTIT
        return unique_type_for_form(content_object, data_type, data_value)


def clear_cached_metadata_instance_object(
        sender, instance=None, created=False, **kwargs):
    safe_delete('{}{}'.format(
        XFORM_METADATA_CACHE, instance.object_id))


def update_attached_object(sender, instance=None, created=False, **kwargs):
    if instance:
        instance.content_object.save()


post_save.connect(clear_cached_metadata_instance_object, sender=MetaData,
                  dispatch_uid='clear_cached_metadata_instance_object')
post_save.connect(update_attached_object, sender=MetaData,
                  dispatch_uid='update_attached_xform')
post_delete.connect(clear_cached_metadata_instance_object, sender=MetaData,
                    dispatch_uid='clear_cached_metadata_instance_delete')<|MERGE_RESOLUTION|>--- conflicted
+++ resolved
@@ -39,23 +39,6 @@
 
 
 def upload_to(instance, filename):
-<<<<<<< HEAD
-    username_or_anonymous = (
-        instance.content_object.user.username
-        if instance.content_object.user else ANONYMOUS_USERNAME)
-
-    if instance.data_type == 'media':
-        return os.path.join(
-            username_or_anonymous,
-            'formid-media',
-            filename
-        )
-    return os.path.join(
-        username_or_anonymous,
-        'docs',
-        filename
-    )
-=======
     username = None
 
     if instance.content_object.user is None and \
@@ -68,7 +51,6 @@
         return os.path.join(username, 'formid-media', filename)
 
     return os.path.join(username, 'docs', filename)
->>>>>>> 84c1b2b2
 
 
 def save_metadata(metadata_obj):
