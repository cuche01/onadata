--- conflicted
+++ resolved
@@ -4,12 +4,7 @@
 
 
 class TokenStorageModel(models.Model):
-<<<<<<< HEAD
-    id = models.ForeignKey(User, primary_key=True, related_name='google_id')
-=======
     id = models.OneToOneField(User, primary_key=True, related_name='google_id')
-    token = models.TextField()
->>>>>>> 4172ca26
     credential = CredentialsField()
 
     class Meta:
