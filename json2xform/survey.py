--- conflicted
+++ resolved
@@ -1,10 +1,9 @@
-from .question import MultipleChoiceQuestion, get_question_from_dict
+from .question import MultipleChoiceQuestion, create_question_from_dict
 from .section import Section
 
 import json
 
 class Survey(Section):
-<<<<<<< HEAD
     # def __init__(self, title):
     #     assert re.search(r"^" + XFORM_TAG_REGEXP + r"$", title)
     #     self.title = title
@@ -71,14 +70,12 @@
     def __unicode__(self):
         return etree.tostring(self.xml(), pretty_print=True)
     
-=======
     def load_elements_from_json(self, json_text):
         element_dict_list = json.loads(json_text)
         for d in element_dict_list:
-            q = get_question_from_dict(d)
+            q = create_question_from_dict(d)
             self._add_element(q)
 
->>>>>>> 6ba922fe
     def _build_options_list_from_descendants(self):
         """
         used in preparation for exporting to XForm
@@ -87,5 +84,4 @@
         for element in self._elements:
             element.add_options_to_list(self._options_list)
 
-        return self._options_list
-    +        return self._options_list