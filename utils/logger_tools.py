--- conflicted
+++ resolved
@@ -280,15 +280,14 @@
 
 
 def publish_xls_form(xls_file, user, id_string=None):
-<<<<<<< HEAD
     """Creates or updates a DataDictionary with supplied xls_file, user
     and optional id_string - if updating
     """
     def create_data_dictionary(xls_file, user, id_string, xml_data, json_data):
          # get or create DataDictionary based on user and id string
         if id_string:
-            dd = DataDictionary.objects.get(user=user,
-                id_string=id_string)
+            dd = DataDictionary.objects.get(
+                user=user, id_string=id_string)
             dd.xls = xls_file
             dd.xml = xml_data
             dd.json = json_data
@@ -309,39 +308,22 @@
     if not hasattr(settings, 'PYXFORM_SERVICE_URL'):
         survey = create_survey_from_xls(xls_file)
         return create_data_dictionary(
-                xls_file, user, id_string, survey.to_xml(), survey.to_json())
+            xls_file, user, id_string, survey.to_xml(), survey.to_json())
 
     files = {'xlsform_file': xls_file}
     response = requests.post(settings.PYXFORM_SERVICE_URL, files=files)
     if response.status_code == 200 and\
-            response.headers.get('content-type', None) == 'application/json' and\
-            response.json.get('status', None) == 'success':
+            response.headers.get('content-type', None) == 'application/json'\
+            and response.json.get('status', None) == 'success':
         xml_data = response.json['xml']
         json_data = response.json['json']
         return create_data_dictionary(
             File(xls_file), user, id_string, xml_data, json_data)
     if response.status_code == 400 and\
-            response.headers.get('content-type', None) == 'application/json' and\
-            response.json.get('status', None) == 'error':
+            response.headers.get('content-type', None) == 'application/json'\
+            and response.json.get('status', None) == 'error':
         raise Exception(response.json['message'])
     raise Exception(u"Error: Processing xlsform")
-=======
-    """ Creates or updates a DataDictionary with supplied xls_file,
-        user and optional id_string - if updating
-    """
-    # get or create DataDictionary based on user and id string
-    if id_string:
-        dd = DataDictionary.objects.get(
-            user=user, id_string=id_string)
-        dd.xls = xls_file
-        dd.save()
-        return dd
-    else:
-        return DataDictionary.objects.create(
-            user=user,
-            xls=xls_file
-        )
->>>>>>> c2a54d5f
 
 
 class OpenRosaResponse(HttpResponse):
