--- conflicted
+++ resolved
@@ -31,7 +31,6 @@
     if text is None:
         return None
     date_time_str = text.split(".")[0]
-<<<<<<< HEAD
     dt = None
     try:
         dt = datetime.datetime.strptime(
@@ -40,11 +39,6 @@
     except Exception:
         return None
     return dt
-=======
-    return datetime.datetime.strptime(
-        date_time_str, '%Y-%m-%dT%H:%M:%S'
-    )
->>>>>>> 29240197
 
 
 def dict_for_mongo(d):
