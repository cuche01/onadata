--- conflicted
+++ resolved
@@ -14,16 +14,13 @@
   - sudo apt-get install -qq gfortran libatlas-base-dev libjpeg-dev python-numpy zlib1g-dev python-software-properties
   - sudo ln -s /usr/lib/`uname -i`-linux-gnu/libjpeg.so ~/virtualenv/python2.7/lib/
   - sudo ln -s /usr/lib/`uname -i`-linux-gnu/libz.so ~/virtualenv/python2.7/lib/
-<<<<<<< HEAD
   - sudo add-apt-repository -y ppa:chris-lea/node.js
   - sudo apt-get update -y
   - sudo apt-get install -y nodejs
   - sudo npm install -g karma grunt-cli
-=======
 env:
   - TESTFOLDER=onadata/apps/main
   - TESTFOLDER="onadata/apps/api onadata/apps/odk_logger onadata/apps/odk_viewer onadata/apps/formhub onadata/apps/restservice onadata/apps/sms_support onadata/apps/stats"
->>>>>>> 3adf82f0
 install:
   - pip install -r requirements/common.pip --download-cache $HOME/.pip-cache --use-mirrors
   - python manage.py syncdb --noinput --settings=onadata.settings.travis_test
@@ -31,13 +28,8 @@
   - npm install
   - bower install
 script:
-<<<<<<< HEAD
-  - python manage.py test --noinput --settings=onadata.settings.travis_test
+  - python manage.py test $TESTFOLDER --noinput --settings=onadata.settings.travis_test
   - karma onadata/lib/javascript/tests/karma.conf.js
-=======
-  - python manage.py test $TESTFOLDER --noinput --settings=onadata.settings.travis_test
-  - ./script/run_js_tests
->>>>>>> 3adf82f0
 notifications:
   email:
     - tech@ona.io
